package main

import (
	"bufio"
	"fmt"
	"io"
	"log"
	"os"
	"regexp"
	"strings"

	"github.com/flynn/flynn-controller/client"
	ct "github.com/flynn/flynn-controller/types"
	"github.com/flynn/flynn-host/types"
	"github.com/flynn/go-discoverd"
	"github.com/flynn/go-dockerclient"
	"github.com/flynn/go-flynn/cluster"
)

var clusterc *cluster.Client

func init() {
	var err error
	clusterc, err = cluster.NewClient()
	if err != nil {
		log.Fatalln("Error connecting to cluster leader:", err)
	}
}

func main() {
	client, err := controller.NewClient("")
	if err != nil {
		log.Fatalln("Unable to connect to controller:", err)
	}
	// TODO: use discoverd http dialer here?
	services, err := discoverd.Services("shelf", discoverd.DefaultTimeout)
	if err != nil || len(services) < 1 {
		log.Fatalf("Unable to discover shelf %q", err)
	}
	shelfHost := services[0].Addr

	app := os.Args[1]
	commit := os.Args[2]

	_, err = client.GetApp(app)
	if err == controller.ErrNotFound {
		log.Fatalf("Unknown app %q", app)
	} else if err != nil {
		log.Fatalln("Error retrieving app:", err)
	}

	fmt.Printf("-----> Building %s...\n", app)

	types := scheduleAndAttach(cluster.RandomJobID(app+"-build."), docker.Config{
		Image:        "flynn/slugbuilder",
		Cmd:          []string{"http://" + shelfHost + "/" + commit + ".tgz"},
		AttachStdin:  true,
		AttachStdout: true,
		AttachStderr: true,
		OpenStdin:    true,
		StdinOnce:    true,
	})

	fmt.Printf("-----> Creating release...\n", app)

	prevRelease, err := client.GetAppRelease(app)
	if err == controller.ErrNotFound {
		prevRelease = &ct.Release{}
	} else if err != nil {
		log.Fatalln("Error creating getting current app release:", err)
	}
	artifact := &ct.Artifact{URI: "docker://flynn/slugrunner"}
	if err := client.CreateArtifact(artifact); err != nil {
		log.Fatalln("Error creating artifact:", err)
	}

<<<<<<< HEAD
func scheduleWithTcpPort(jobid string, config docker.Config) (hostid string) {
	hostid = randomHost()
	addReq := &host.AddJobsReq{
		HostJobs: map[string][]*host.Job{hostid: {{ID: jobid, Config: &config, TCPPorts: 1}}},
=======
	release := &ct.Release{
		ArtifactID: artifact.ID,
		Env:        prevRelease.Env,
>>>>>>> 9f438a96
	}
	procs := make(map[string]ct.ProcessType)
	for _, t := range types {
		proc := prevRelease.Processes[t]
		proc.Cmd = []string{"start", t}
		if t == "web" {
			proc.Ports.TCP = 1
			if proc.Env == nil {
				proc.Env = make(map[string]string)
			}
			proc.Env["SD_NAME"] = app + "-web"
		}
		procs[t] = proc
	}
	release.Processes = procs
	if release.Env == nil {
		release.Env = make(map[string]string)
	}
	release.Env["SLUG_URL"] = "http://" + shelfHost + "/" + commit + ".tgz"

	if err := client.CreateRelease(release); err != nil {
		log.Fatalln("Error creating release:", err)
	}
	if err := client.SetAppRelease(app, release.ID); err != nil {
		log.Fatalln("Error setting app release:", err)
	}

	fmt.Println("=====> Application deployed")
}

func randomHost() (hostid string) {
	hosts, err := clusterc.ListHosts()
	if err != nil {
		log.Fatalln("Error listing cluster hosts:", err)
	}

	for hostid = range hosts {
		break
	}
	if hostid == "" {
		log.Fatal("No hosts found")
	}
	return
}

var typesPattern = regexp.MustCompile(`types.* -> (.+)$`)

func scheduleAndAttach(jobid string, config docker.Config) (types []string) {
	hostid := randomHost()

	client, err := clusterc.ConnectHost(hostid)
	if err != nil {
		log.Fatalf("Error connecting to host %s: %s", hostid, err)
	}
	conn, attachWait, err := client.Attach(&host.AttachReq{
		JobID: jobid,
		Flags: host.AttachFlagStdout | host.AttachFlagStderr | host.AttachFlagStdin | host.AttachFlagStream,
	}, true)
	if err != nil {
		log.Fatalln("Error attaching:", err)
	}

	addReq := &host.AddJobsReq{
		HostJobs: map[string][]*host.Job{hostid: {{ID: jobid, Config: &config}}},
	}
	if _, err := clusterc.AddJobs(addReq); err != nil {
		log.Fatalln("Error adding job:", err)
	}

	if err := attachWait(); err != nil {
		log.Fatalln("Error waiting for attach:", err)
	}

	go func() {
		io.Copy(conn, os.Stdin)
		conn.CloseWrite()
	}()
	scanner := bufio.NewScanner(conn)

	for scanner.Scan() {
		text := scanner.Text()[8:]
		fmt.Fprintln(os.Stdout, text)
		if types == nil {
			if match := typesPattern.FindStringSubmatch(text); match != nil {
				types = strings.Split(match[1], ", ")
			}
		}
	}
	conn.Close()

	return types
}<|MERGE_RESOLUTION|>--- conflicted
+++ resolved
@@ -74,16 +74,9 @@
 		log.Fatalln("Error creating artifact:", err)
 	}
 
-<<<<<<< HEAD
-func scheduleWithTcpPort(jobid string, config docker.Config) (hostid string) {
-	hostid = randomHost()
-	addReq := &host.AddJobsReq{
-		HostJobs: map[string][]*host.Job{hostid: {{ID: jobid, Config: &config, TCPPorts: 1}}},
-=======
 	release := &ct.Release{
 		ArtifactID: artifact.ID,
 		Env:        prevRelease.Env,
->>>>>>> 9f438a96
 	}
 	procs := make(map[string]ct.ProcessType)
 	for _, t := range types {
